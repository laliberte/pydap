language: python

python:
    - 2.7
    - 3.3
    - 3.4
    - 3.5
    - 3.6

addons:
  apt:
    packages:
      - gfortran
      - libblas-dev
      - liblapack-dev
      - cython
<<<<<<< HEAD
      # The following as required for netcdf files:
      - libhdf5-serial-dev
      - netcdf-bin
      - libnetcdf-dev
=======

>>>>>>> 14b96a3c
install:
    # Install netcdf4-python from github. pip install does not
    # appear to be working:
    - if [ "${TRAVIS_PYTHON_VERSION}" == 2.6 ]; then pip install ordereddict; fi
    - git clone https://github.com/Unidata/netcdf4-python.git
    - cd netcdf4-python
    # Use the last python 2.6-compatible commit:
    - if [ "${TRAVIS_PYTHON_VERSION}" == 2.6 ]; then git checkout 02870031d9b783ba153406f046d24890468db85f; fi
    - python setup.py build
    - python setup.py install
    - cd ..
    - rm -rf netcdf4-python
    # Continue typical install:
    - travis_wait 30 pip install scipy
    - pip install -e .[testing,functions,server,tests]

script:
    - python setup.py nosetests -a '!auth'
    - if [ "${TRAVIS_PYTHON_VERSION}" == 3.5 ]; then flake8; fi<|MERGE_RESOLUTION|>--- conflicted
+++ resolved
@@ -14,14 +14,10 @@
       - libblas-dev
       - liblapack-dev
       - cython
-<<<<<<< HEAD
-      # The following as required for netcdf files:
+      # The following is required for netcdf files:
       - libhdf5-serial-dev
       - netcdf-bin
       - libnetcdf-dev
-=======
-
->>>>>>> 14b96a3c
 install:
     # Install netcdf4-python from github. pip install does not
     # appear to be working:
