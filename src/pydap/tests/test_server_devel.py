"""
This test module uses a simple development server
to test http-specific options like timeout
or caching.

It is based on simple data but with more handlers
it could work with more data formats.
"""

import numpy as np
import pytest
import time

from webob.exc import HTTPError
from pydap.handlers.lib import BaseHandler
from pydap.handlers.dap import SequenceProxy, BaseProxy
from pydap.model import DatasetType, BaseType, SequenceType
from pydap.client import open_url, open_dods
from pydap.server.devel import LocalTestServer

server = pytest.mark.server


@pytest.fixture
def sequence_type_data():
    """
    Simple sequence test data
    """
    data = [(10, 15.2, 'Diamond_St'),
            (11, 13.1, 'Blacktail_Loop'),
            (12, 13.3, 'Platinum_St'),
            (13, 12.1, 'Kodiak_Trail')]
    dtype = [('index', '<i4'),
             ('temperature', '<f8'),
             ('station', 'S40')]
    seq = SequenceType('sequence')
    seq['index'] = BaseType('index')
    seq['temperature'] = BaseType('temperature')
    seq['station'] = BaseType('station')
    seq.data = np.array(data, dtype=dtype)
    return seq


@server
def test_open(sequence_type_data):
    """Test that LocalTestServer works properly"""
    TestDataset = DatasetType('Test')
    TestDataset['sequence'] = sequence_type_data
    with LocalTestServer(BaseHandler(TestDataset)) as server:
        dataset = open_url(server.url)
        seq = dataset['sequence']
        retrieved_data = [line for line in seq]

    np.testing.assert_array_equal(np.array(
                                    retrieved_data,
                                    dtype=sequence_type_data.data.dtype),
                                  np.array(
                                    sequence_type_data.data[:],
                                    dtype=sequence_type_data.data.dtype))


@server
<<<<<<< HEAD
def test_netcdf(sequence_type_data):
    """
    Test that LocalTestServer works properly and that it works well with
    netcdf4-python.
    """
    TestDataset = DatasetType('Test')
    TestDataset['float'] = BaseType('float', np.array(1, dtype=np.float32))

    with TestDataset.to_netcdf() as ds:
        assert 'float' in ds.variables
        assert ds['float'].dtype == np.float32
        assert ds['float'][:] == np.array(1, dtype=np.float32)
=======
def test_timeout(sequence_type_data):
    """Test that timeout works properly"""
    TestDataset = DatasetType('Test')
    TestDataset['sequence'] = sequence_type_data
    TestDataset['byte'] = BaseType('byte', 0)
    application = BaseHandler(TestDataset)

    # Explictly add latency on the devel server
    # to guarantee that it timeouts
    def wrap_mocker(func):
        def mock_add_latency(*args, **kwargs):
            time.sleep(1e-1)
            return func(*args, **kwargs)
        return mock_add_latency

    application = wrap_mocker(application)
    with LocalTestServer(application) as server:
        url = ("http://0.0.0.0:%s/" % server.port)

        # test open_url
        assert open_url(url) == TestDataset
        with pytest.raises(HTTPError) as e:
            open_url(url, timeout=1e-5)
        assert 'Timeout' in str(e)

        # test open_dods
        with pytest.raises(HTTPError):
            open_dods(url + '.dods?sequence', timeout=1e-5)
        assert 'Timeout' in str(e)

        # test sequenceproxy
        dataset = open_url(url)
        seq = dataset['sequence']
        assert isinstance(seq.data, SequenceProxy)
        # Change the timeout of the sequence proxy:
        seq.data.timeout = 1e-5
        with pytest.raises(HTTPError) as e:
            next(seq.iterdata())
        assert 'Timeout' in str(e)

        # test baseproxy:
        dat = dataset['byte']
        assert isinstance(dat.data, BaseProxy)
        # Change the timeout of the baseprox proxy:
        dat.data.timeout = 1e-5
        with pytest.raises(HTTPError) as e:
            dat[:]
        assert 'Timeout' in str(e)
>>>>>>> 3d963f97
<|MERGE_RESOLUTION|>--- conflicted
+++ resolved
@@ -60,7 +60,6 @@
 
 
 @server
-<<<<<<< HEAD
 def test_netcdf(sequence_type_data):
     """
     Test that LocalTestServer works properly and that it works well with
@@ -73,7 +72,9 @@
         assert 'float' in ds.variables
         assert ds['float'].dtype == np.float32
         assert ds['float'][:] == np.array(1, dtype=np.float32)
-=======
+
+        
+@server
 def test_timeout(sequence_type_data):
     """Test that timeout works properly"""
     TestDataset = DatasetType('Test')
@@ -121,5 +122,4 @@
         dat.data.timeout = 1e-5
         with pytest.raises(HTTPError) as e:
             dat[:]
-        assert 'Timeout' in str(e)
->>>>>>> 3d963f97
+        assert 'Timeout' in str(e)