"""This is the Pydap data model, an implementation of the Data Access Protocol
data model written in Python.

The model is composed of a base object which represents data, the `BaseType`,
and by objects which can hold other objects, all derived from `StructureType`.
Here's a simple example of a `BaseType` variable::

    >>> import numpy as np
    >>> foo = BaseType('foo', np.arange(4, dtype='i'))
    >>> bar = BaseType('bar', np.arange(4, dtype='i'))
    >>> foobar = BaseType('foobar', np.arange(4, dtype='i'))
    >>> foo[-2:]
    <BaseType with data array([2, 3], dtype=int32)>
    >>> foo[-2:].data
    array([2, 3], dtype=int32)
    >>> foo.data[-2:]
    array([2, 3], dtype=int32)
    >>> foo.dtype
    dtype('int32')
    >>> foo.shape
    (4,)
    >>> for record in foo.iterdata():
    ...     print(record)
    0
    1
    2
    3

It is also possible to iterate directly over a `BaseType`::
    >>> for record in foo:
    ...     print(record)
    0
    1
    2
    3

This is however discouraged because this approach will soon be deprecated
for the `SequenceType` where only the ``.iterdata()`` will continue to be
supported.

The `BaseType` is simply a thin wrapper over Numpy arrays, implementing the
`dtype` and `shape` attributes, and the sequence and iterable protocols. Why
not use Numpy arrays directly then? First, `BaseType` can have additional
metadata added to them; this include names for its dimensions and also
arbitrary attributes::

    >>> foo.attributes
    {}
    >>> foo.attributes['units'] = 'm/s'
    >>> foo.units
    'm/s'

    >>> foo.dimensions
    ()
    >>> foo.dimensions = ('time',)

Second, `BaseType` can hold data objects other than Numpy arrays. There are
more complex data objects, like `pydap.handlers.dap.BaseProxy`, which acts as a
transparent proxy to a remote dataset, exposing it through the same interface.

Now that we have some data, we can organize it using containers::

    >>> dataset = DatasetType('baz')
    >>> dataset['s'] = StructureType('s')
    >>> dataset['s']['foo'] = foo
    >>> dataset['s']['bar'] = bar
    >>> dataset['s']['foobar'] = foobar

`StructureType` and `DatasetType` are very similar; the only difference is that
`DatasetType` should be used as the root container for a dataset. They behave
like ordered Python dictionaries::

    >>> list(dataset.s.keys())
    ['foo', 'bar', 'foobar']

Slicing these datasets with a list of keywords yields a `StructureType`
or `DatasetType` with only a subset of the children::

    >>> dataset.s['foo', 'foobar']
    <StructureType with children 'foo', 'foobar'>
    >>> list(dataset.s['foo', 'foobar'].keys())
    ['foo', 'foobar']

In the same way, the ``.items()`` and ``.values()`` methods are like in python
dictionaries and they iterate over sliced values.

Selecting only one child returns the child::

    >>> dataset.s['foo']
    <BaseType with data array([0, 1, 2, 3], dtype=int32)>

A `GridType` is a special container where the first child should be an
n-dimensional `BaseType`. This children should be followed by `n` additional
vector `BaseType` objects, each one describing one of the axis of the
variable::

    >>> rain = GridType('rain')
    >>> rain['rain'] = BaseType(
    ...     'rain', np.arange(6).reshape(2, 3), dimensions=('y', 'x'))
    >>> rain['x'] = BaseType('x', np.arange(3), units='degrees_east')
    >>> rain['y'] = BaseType('y', np.arange(2), units='degrees_north')
    >>> rain.array  #doctest: +ELLIPSIS
    <BaseType with data array([[0, 1, 2],
           [3, 4, 5]])>
    >>> type(rain.maps)
    <class 'collections.OrderedDict'>
    >>> for item in rain.maps.items():
    ...     print(item)
    ('x', <BaseType with data array([0, 1, 2])>)
    ('y', <BaseType with data array([0, 1])>)

There a last special container called `SequenceType`. This data structure is
analogous to a series of records (or rows), with one column for each of its
children::

    >>> cast = SequenceType('cast')
    >>> cast['depth'] = BaseType('depth', positive='down', units='m')
    >>> cast['temperature'] = BaseType('temperature', units='K')
    >>> cast['salinity'] = BaseType('salinity', units='psu')
    >>> cast['id'] = BaseType('id')
    >>> cast.data = np.array([(10., 17., 35., '1'), (20., 15., 35., '2')],
    ...     dtype=np.dtype([('depth', np.float32), ('temperature', np.float32),
    ...     ('salinity', np.float32), ('id', np.dtype('|S1'))]))

Note that the data in this case is attributed to the `SequenceType`, and is
composed of a series of values for each of the children.  Pydap `SequenceType`
obects are very flexible. Data can be accessed by iterating over the object::

    >>> for record in cast.iterdata():
    ...     print(record)
    (10.0, 17.0, 35.0, '1')
    (20.0, 15.0, 35.0, '2')

It is possible to select only a few variables::

    >>> for record in cast['salinity', 'depth'].iterdata():
    ...     print(record)
    (35.0, 10.0)
    (35.0, 20.0)

    >>> cast['temperature'].dtype
    dtype('float32')
    >>> cast['temperature'].shape
    (2,)

When sliced, it yields the underlying array:
    >>> type(cast['temperature'][-1:])
    <class 'pydap.model.BaseType'>
    >>> for record in cast['temperature'][-1:].iterdata():
    ...     print(record)
    15.0

When constrained, it yields the SequenceType:
    >>> type(cast[ cast['temperature'] < 16 ])
    <class 'pydap.model.SequenceType'>
    >>> for record in cast[ cast['temperature'] < 16 ].iterdata():
    ...     print(record)
    (20.0, 15.0, 35.0, '2')

As mentioned earlier, it is still possible to iterate directly over data::

    >>> for record in cast[ cast['temperature'] < 16 ]:
    ...     print(record)
    (20.0, 15.0, 35.0, '2')

But this is discouraged as this will be deprecated soon. The ``.iterdata()`` is
therefore highly recommended.
"""

import operator
import copy
from six.moves import map, reduce
from six import string_types
import numpy as np
from collections import OrderedDict, Mapping
import warnings

from .lib import quote, decode_np_strings


__all__ = [
    'BaseType', 'StructureType', 'DatasetType', 'SequenceType', 'GridType']


class DapType(Mapping):

    """The common Opendap type.

    This is a base class, defining common methods and attributes for all other
    classes in the data model.

    """

    def __init__(self, name='nameless', attributes=None, **kwargs):
        self.name = quote(name)
        self.attributes = attributes or {}
        self.attributes.update(kwargs)

        # Set the id to the name.
        self._id = self.name

        # allow some keys to be hidden:
        self._visible_keys = []
        self._dict = OrderedDict()

    def __repr__(self):
        return 'DapType(%s)' % ', '.join(
            map(repr, [self.name, self.attributes]))

    def _set_id(self, id):
        """The dataset name is not included in the children ids."""
        self._id = id

        for child in self.children():
            self._set_child_id(child)

    def _get_id(self):
        return self._id

    id = property(_get_id, _set_id)

    def _set_child_id(self, child):
        # In DapType do not append parent id to child's id:
        child.id = '%s' % child.name

    # __iter__, __getitem__, __len__ are required for Mapping
    # From these, keys, items, values, get, __eq__,
    # and __ne__ are obtained.
    def __iter__(self):
        for key in self._dict.keys():
            if key in self._visible_keys:
                yield key

    def __len__(self):
        return len(self._visible_keys)

    def __contains__(self, key):
        return (key in self._visible_keys)

    def _all_keys(self):
        # used in ..handlers.lib
        return iter(self._dict.keys())

    def children(self):
        # children method always yields an
        # iterator on visible children:
        for key in self._visible_keys:
            yield self[key]

    def __getattr__(self, attr):
        """Attribute shortcut.

        Data classes have their attributes stored in the `attributes`
        attribute, a dictionary. For convenience, access to attributes can be
        shortcut by accessing the attributes directly::

            >>> var = DapType('var')
            >>> var.attributes['foo'] = 'bar'
            >>> var.foo
            'bar'

        This will return the value stored under `attributes`.

        """
        try:
            return self[attr]
        except KeyError:
            try:
                return self.attributes[attr]
            except (KeyError, TypeError):
                raise AttributeError(
                    "'%s' object has no attribute '%s'"
                    % (type(self), attr))

    def _getitem_string(self, key):
        """ Assume that key is a string type """
        try:
            return self._dict[quote(key)]
        except KeyError:
            splitted = key.split('.')
            if len(splitted) > 1:
                try:
                    return self[splitted[0]]['.'.join(splitted[1:])]
                except KeyError:
                    return self['.'.join(splitted[1:])]
            else:
                raise

<<<<<<< HEAD
    def __repr__(self):
        return '<%s with data %s>' % (self.__class__.__name__, repr(self.data))
=======
    def _getitem_string_tuple(self, key):
        """ Assume that key is a tuple of strings """
        out = copy.copy(self)
        out._visible_keys = list(key)
        return out

    def __getitem__(self, key):
        if isinstance(key, string_types):
            return self._getitem_string(key)
        elif (isinstance(key, tuple) and
              all(isinstance(name, string_types)
                  for name in key)):
            return self._getitem_string_tuple(key)
        else:
            raise KeyError(key)
>>>>>>> 2cc1ab27

    def __setitem__(self, key, item):
        key = quote(key)
        if key != item.name:
            raise KeyError(
                'Key "%s" is different from variable name "%s"!' %
                (key, item.name))

        if key in self:
            del self[key]
        self._dict[key] = item
        # By default added keys are visible:
        self._visible_keys.append(key)

        # Set item id.
        self._set_child_id(item)

    def __delitem__(self, key):
        del self._dict[key]
        try:
            self._visible_keys.remove(key)
        except ValueError:
            pass

    def __copy__(self):
        """Return a lightweight copy of the Structure.

        The method will return a new Structure with cloned children, but no
        data object are copied.

        """
        out = type(self)(self.name, self.attributes.copy())
        out.id = self.id

        # Clone all children too.
        for child in self._dict.values():
            out[child.name] = copy.copy(child)
        return out


class DatasetType(DapType):

    """A root Dataset.

    The Dataset is a DapType, but it names does not compose the id hierarchy:

        >>> dataset = DatasetType("A")
        >>> dataset["B"] = BaseType("B")
        >>> dataset["B"].id
        'B'

    """
    def __init__(self, name='nameless', attributes=None, **kwargs):
        super(DatasetType, self).__init__(name, attributes, **kwargs)
        self._data = None

    def __repr__(self):
        return '<%s with children %s>' % (
            type(self).__name__, ', '.join(map(repr, self._visible_keys)))

    def _get_data_from_children(self):
        return [var.data for var in self.children()]

    def _set_data_in_children(self, data):
        for values, child in zip(data, self.children()):
            child.data = values

    def _get_data(self):
        if self._data is not None:
            return self._data
        else:
            # data was set at the Children level:
            return self._get_data_from_children()

    def _set_data(self, data):
        self._data = data
        self._set_data_in_children(data)
    data = property(_get_data, _set_data)



class StructureType(DatasetType):
    """A dict-like object holding other variables."""

    def __init__(self, name='nameless',
                 attributes=None, **kwargs):
        super(StructureType, self).__init__(name, attributes, **kwargs)

    def _set_child_id(self, child):
        # In StructureType, append parent id to children id:
        child.id = '%s.%s' % (self.id, child.name)

    @property
    def dtype(self):
        """Property that returns the data dtype."""
        if hasattr(self._data, 'dtype'):
            return self._data.dtype
        else:
            return np.dtype([(child.name, child.dtype)
                             for child in self.children()])

    @property
    def shape(self):
        """Property that returns the data shape."""
        if hasattr(self._data, 'shape'):
            return self._data.shape
        else:
            return [child.shape for child in self.children()]

    def __array__(self):
        if hasattr(self._data, '__array__'):
            return self._data.__array__
        else:
            return [data.__array__ for data in self.data]

    def __copy__(self):
        """Return a lightweight copy of the Structure.

        The method will return a new Structure with cloned children, but for
        data objects only a view is copied.

        """
        out = DapType.__copy__(self)
        out.data = self.data
        return out

    def __getitem__(self, key):
        try:
            return DatasetType.__getitem__(self, key)
        except KeyError:
            return self._getitem_slice(key)

    def _getitem_slice(self, key):
        if not isinstance(key, tuple):
            key = (key,)
        out = DapType.__copy__(self)
        out.data = self.data[key]
        return out


class SequenceType(StructureType):

    """A container that stores data in a Numpy array.

    Here's a standard dataset for testing sequential data:

        >>> import numpy as np
        >>> data = np.array([
        ... (10, 15.2, 'Diamond_St'),
        ... (11, 13.1, 'Blacktail_Loop'),
        ... (12, 13.3, 'Platinum_St'),
        ... (13, 12.1, 'Kodiak_Trail')],
        ... dtype=np.dtype([
        ... ('index', np.int32), ('temperature', np.float32),
        ... ('site', np.dtype('|S14'))]))
        ...
        >>> seq = SequenceType('example')
        >>> seq['index'] = BaseType('index')
        >>> seq['temperature'] = BaseType('temperature')
        >>> seq['site'] = BaseType('site')
        >>> seq.data = data

    Iteraring over the sequence returns data:

        >>> for line in seq.iterdata():
        ...     print(line)
        (10, 15.2, 'Diamond_St')
        (11, 13.1, 'Blacktail_Loop')
        (12, 13.3, 'Platinum_St')
        (13, 12.1, 'Kodiak_Trail')

    The order of the variables can be changed:

        >>> for line in seq['temperature', 'site', 'index'].iterdata():
        ...     print(line)
        (15.2, 'Diamond_St', 10)
        (13.1, 'Blacktail_Loop', 11)
        (13.3, 'Platinum_St', 12)
        (12.1, 'Kodiak_Trail', 13)

    We can iterate over children:

        >>> for line in seq['temperature'].iterdata():
        ...     print(line)
        15.2
        13.1
        13.3
        12.1

    We can filter the data:

        >>> for line in seq[ seq.index > 10 ].iterdata():
        ...     print(line)
        (11, 13.1, 'Blacktail_Loop')
        (12, 13.3, 'Platinum_St')
        (13, 12.1, 'Kodiak_Trail')

        >>> for line in seq[ seq.index > 10 ]['site'].iterdata():
        ...     print(line)
        Blacktail_Loop
        Platinum_St
        Kodiak_Trail

        >>> for line in (seq['site', 'temperature'][seq.index > 10]
        ...              .iterdata()):
        ...     print(line)
        ('Blacktail_Loop', 13.1)
        ('Platinum_St', 13.3)
        ('Kodiak_Trail', 12.1)

    Or slice it:

        >>> for line in seq[::2].iterdata():
        ...     print(line)
        (10, 15.2, 'Diamond_St')
        (12, 13.3, 'Platinum_St')

        >>> for line in seq[ seq.index > 10 ][::2]['site'].iterdata():
        ...     print(line)
        Blacktail_Loop
        Kodiak_Trail

        >>> for line in seq[ seq.index > 10 ]['site'][::2]:
        ...     print(line)
        Blacktail_Loop
        Kodiak_Trail

    """

    def __init__(self, name='nameless', data=None, attributes=None, **kwargs):
        super(SequenceType, self).__init__(name, data, attributes, **kwargs)

    def _set_data_in_children(self, data):
        # In a SequenceType, it is assumed that
        # the data is in a mapping:
        for child in self.children():
            tokens = child.id[len(self.id)+1:].split('.')
            child.data = reduce(operator.getitem, [data] + tokens)

    def __iter__(self):
        # This method should be removed in Pydap 3.4
        warnings.warn('Starting with Pydap 3.4 '
                      '``for val in sequence: ...`` '
                      'will give children names. '
                      'To iterate over data the construct '
                      '``for val in sequence.iterdata(): ...``'
                      'is available now and will be supported in the'
                      'future to iterate over data.',
                      PendingDeprecationWarning)
        return self.iterdata()

    def __len__(self):
        # This method should be removed in Pydap 3.4
        warnings.warn('Starting with Pydap 3.4, '
                      '``len(sequence)`` will give '
                      'the number of children and not the '
                      'length of the data.',
                      PendingDeprecationWarning)
        return len(self.data)

    def iterdata(self):
        """ This method was added to mimic new SequenceType method."""
        for line in self.data:
            yield tuple(map(decode_np_strings, line))

    def items(self):
        # This method should be removed in Pydap 3.4
        for key in self._visible_keys:
            yield (key, self[key])

    def values(self):
        # This method should be removed in Pydap 3.4
        for key in self._visible_keys:
            yield self[key]

    def keys(self):
        # This method should be removed in Pydap 3.4
        return iter(self._visible_keys)

    def __contains__(self, key):
        # This method should be removed in Pydap 3.4
        return (key in self._visible_keys)


class GridType(StructureType):

    """A Grid container.

    The Grid is a Structure with an array and the corresponding axes.

    """

    def __init__(self, name='nameless', dimensions=None,
                 attributes=None, **kwargs):
        super(GridType, self).__init__(name, dimensions, attributes,
                                       **kwargs)
        self._output_grid = True

    def __repr__(self):
        return '<%s with array %s and maps %s>' % (
            type(self).__name__,
            repr(list(self.keys())[0]),
            ', '.join(map(repr, list(self.keys())[1:])))

    def __getitem__(self, key):
        try:
            return DatasetType.__getitem__(self, key)
        except KeyError:
            if not self.output_grid:
                return self.array[key]
            else:
                return self._getitem_slice(key)

    # Comparisons are passed to the data.
    def __eq__(self, other):
        return self.array.data == other

    def __ne__(self, other):
        return self.array.data != other

    def __ge__(self, other):
        return self.array.data >= other

    def __le__(self, other):
        return self.array.data <= other

    def __gt__(self, other):
        return self.array.data > other

    def __lt__(self, other):
        return self.array.data < other

    @property
    def dtype(self):
        """Return the first children dtype."""
        return self.array.dtype

    @property
    def shape(self):
        """Return the first children shape."""
        return self.array.shape

    @property
    def ndim(self):
        return len(self.shape)

    @property
    def size(self):
        return int(np.prod(self.shape))

    @property
    def output_grid(self):
        return self._output_grid

    def set_output_grid(self, key):
        self._output_grid = bool(key)

    @property
    def array(self):
        """Return the first children."""
        return next(self.children())

    def __array__(self):
        return self.array[...].data

    @property
    def maps(self):
        """Return the axes in an ordered dict."""
        return OrderedDict([(child.name, child) for child
                            in self.children()][1:])

    @property
    def dimensions(self):
        """Return the name of the axes."""
        return tuple(list(self.keys())[1:])


class BaseType(GridType):

    """A thin wrapper over Numpy arrays."""

    def __init__(self, name='nameless', data=None, dimensions=None,
                 attributes=None, **kwargs):
        super(BaseType, self).__init__(name, data, attributes, **kwargs)
        self.data = data
        self.dimensions = tuple(dimensions) or ()
        self.maps = OrderedDict()

    def __repr__(self):
        return '<%s with data %s>' % (type(self).__name__, repr(self.data))

    def reshape(self, *args):
        """Method that reshapes the data:"""
        self.data = self.data.reshape(*args)
        return self

    def __len__(self):
        return len(self.data)

    # Implement the sequence and iter protocols.
    def __getitem__(self, key):
        out = copy.copy(self)
        if out._is_string_dtype:
            out.data = np.vectorize(decode_np_strings)(out.data[key])
        else:
            out.data = out.data[key]
        return out

    def __iter__(self):
        return self.iterdata()

    def iterdata(self):
        if self._is_string_dtype:
            for item in self.data:
                yield np.vectorize(decode_np_strings)(item)
        else:
            for item in self.data:
                yield item

    def _get_data(self):
        return self._data

    def _set_data(self, data):
        self._data = data
        if np.isscalar(data):
            # Convert scalar data to
            # numpy scalar, otherwise
            # ``.dtype`` and ``.shape``
            # methods will fail.
            self._data = np.array(data)
    data = property(_get_data, _set_data)

    @property
    def _is_string_dtype(self):
        return hasattr(self.data, 'dtype') and self.data.dtype.char == 'S'

    def array(self):
        return self<|MERGE_RESOLUTION|>--- conflicted
+++ resolved
@@ -247,6 +247,10 @@
         for key in self._visible_keys:
             yield self[key]
 
+    @property
+    def data(self):
+        return None
+
     def __getattr__(self, attr):
         """Attribute shortcut.
 
@@ -286,10 +290,6 @@
             else:
                 raise
 
-<<<<<<< HEAD
-    def __repr__(self):
-        return '<%s with data %s>' % (self.__class__.__name__, repr(self.data))
-=======
     def _getitem_string_tuple(self, key):
         """ Assume that key is a tuple of strings """
         out = copy.copy(self)
@@ -305,7 +305,6 @@
             return self._getitem_string_tuple(key)
         else:
             raise KeyError(key)
->>>>>>> 2cc1ab27
 
     def __setitem__(self, key, item):
         key = quote(key)
@@ -367,7 +366,11 @@
             type(self).__name__, ', '.join(map(repr, self._visible_keys)))
 
     def _get_data_from_children(self):
-        return [var.data for var in self.children()]
+        out = [var.data for var in self.children()]
+        if [val is None for val in out].all():
+            return None
+        else:
+            return out
 
     def _set_data_in_children(self, data):
         for values, child in zip(data, self.children()):
@@ -382,7 +385,9 @@
 
     def _set_data(self, data):
         self._data = data
-        self._set_data_in_children(data)
+        if data is not None:
+            self._set_data_in_children(data)
+
     data = property(_get_data, _set_data)
 
 
@@ -536,7 +541,8 @@
     """
 
     def __init__(self, name='nameless', data=None, attributes=None, **kwargs):
-        super(SequenceType, self).__init__(name, data, attributes, **kwargs)
+        super(SequenceType, self).__init__(name, attributes, **kwargs)
+        self.data = data
 
     def _set_data_in_children(self, data):
         # In a SequenceType, it is assumed that
@@ -598,11 +604,12 @@
 
     """
 
-    def __init__(self, name='nameless', dimensions=None,
+    def __init__(self, name='nameless', data=None,
                  attributes=None, **kwargs):
-        super(GridType, self).__init__(name, dimensions, attributes,
+        super(GridType, self).__init__(name, attributes,
                                        **kwargs)
         self._output_grid = True
+        self.data = data
 
     def __repr__(self):
         return '<%s with array %s and maps %s>' % (
@@ -640,12 +647,12 @@
 
     @property
     def dtype(self):
-        """Return the first children dtype."""
+        """Return the first child dtype."""
         return self.array.dtype
 
     @property
     def shape(self):
-        """Return the first children shape."""
+        """Return the first child shape."""
         return self.array.shape
 
     @property
@@ -690,9 +697,18 @@
     def __init__(self, name='nameless', data=None, dimensions=None,
                  attributes=None, **kwargs):
         super(BaseType, self).__init__(name, data, attributes, **kwargs)
-        self.data = data
-        self.dimensions = tuple(dimensions) or ()
-        self.maps = OrderedDict()
+        self._dimensions = dimensions
+    
+    @property
+    def maps(self):
+        return OrederedDict()
+
+    @property
+    def dimensions(self):
+        if self._dimensions:
+            return tuple(self._dimensions)
+        else:
+            return ()
 
     def __repr__(self):
         return '<%s with data %s>' % (type(self).__name__, repr(self.data))
@@ -743,4 +759,5 @@
         return hasattr(self.data, 'dtype') and self.data.dtype.char == 'S'
 
     def array(self):
+        # That makes it compatible as a subclass of GridType
         return self