from setuptools import setup, find_packages
import sys

__version__ = '3.2.2'

install_requires = [
    'numpy',
    'Webob',
    'Jinja2',
    'docopt',
    'six >= 1.4.0',
    'beautifulsoup4'
]

if sys.version_info < (3, 5):
    install_requires.append('singledispatch')

functions_extras = [
    'gsw==3.0.6',
    'coards'
]

server_extras = [
    'gunicorn',
    'PasteDeploy',
]

docs_extras = [
    'Sphinx',
    'Pygments',
    'sphinx_rtd_theme',
]

cas_extras = [
    'requests',
    'lxml'
    ]

<<<<<<< HEAD
netcdf_extras = [
    'netCDF4'
    ]

tests_require = (functions_extras + cas_extras + server_extras +
                 netcdf_extras + ['WebTest',
                                  'beautifulsoup4',
                                  'flake8'])
=======
hdl_netcdf_extras = [
    'netCDF4',
    'ordereddict'
    ]

tests_require = (functions_extras + cas_extras + server_extras +
                 hdl_netcdf_extras +
                 ['WebTest',
                  'beautifulsoup4',
                  'flake8'])
>>>>>>> 0cb00f17

testing_extras = tests_require + [
    'pytest>=2.8',
    'pytest-cov',
    'pytest-attrib',
    'mock',
    'requests-mock',
    'requests'
]


setup(name='Pydap',
      version=__version__,
      description="An implementation of the Data Access Protocol.",
      long_description="",
      classifiers=[
            "Programming Language :: Python :: 2",
            "Programming Language :: Python :: 2.7",
            "Programming Language :: Python :: 3",
            "Programming Language :: Python :: 3.4",
            "Programming Language :: Python :: 3.5",
            "Programming Language :: Python :: 3.6"
            # Get strings from
            # http://pypi.python.org/pypi?%3Aaction=list_classifiers
            ],
      keywords='opendap dods dap science data',
      author='Roberto De Almeida',
      author_email='roberto@dealmeida.net',
      maintainer='James Hiebert',
      maintainer_email='james@hiebert.name',
      url='http://pydap.org/',
      license='MIT',
      packages=find_packages('src'),
      package_dir={'': 'src'},
      include_package_data=True,
      zip_safe=False,
      namespace_packages=["pydap", "pydap.responses",
                          "pydap.handlers", "pydap.tests"],
      install_requires=install_requires,
      extras_require={
            'functions': functions_extras,
            'testing': testing_extras,
            'docs': docs_extras,
            'tests': tests_require,
            'cas': cas_extras,
<<<<<<< HEAD
            'netcdf': netcdf_extras,
=======
            'handlers.netcdf': hdl_netcdf_extras,
            'netcdf': hdl_netcdf_extras,
>>>>>>> 0cb00f17
            'server': server_extras
      },
      test_suite="pydap.tests",
      entry_points="""
            [pydap.response]
            das = pydap.responses.das:DASResponse
            dds = pydap.responses.dds:DDSResponse
            dods = pydap.responses.dods:DODSResponse
            html = pydap.responses.html:HTMLResponse
            asc = pydap.responses.ascii:ASCIIResponse
            ascii = pydap.responses.ascii:ASCIIResponse
            ver = pydap.responses.version:VersionResponse

            [pydap.function]
            bounds = pydap.wsgi.functions:bounds
            mean = pydap.wsgi.functions:mean
            density = pydap.wsgi.functions:density

            [console_scripts]
            pydap = pydap.wsgi.app:main
            dods = pydap.handlers.dap:dump
      """)<|MERGE_RESOLUTION|>--- conflicted
+++ resolved
@@ -36,16 +36,6 @@
     'lxml'
     ]
 
-<<<<<<< HEAD
-netcdf_extras = [
-    'netCDF4'
-    ]
-
-tests_require = (functions_extras + cas_extras + server_extras +
-                 netcdf_extras + ['WebTest',
-                                  'beautifulsoup4',
-                                  'flake8'])
-=======
 hdl_netcdf_extras = [
     'netCDF4',
     'ordereddict'
@@ -56,7 +46,6 @@
                  ['WebTest',
                   'beautifulsoup4',
                   'flake8'])
->>>>>>> 0cb00f17
 
 testing_extras = tests_require + [
     'pytest>=2.8',
@@ -102,12 +91,8 @@
             'docs': docs_extras,
             'tests': tests_require,
             'cas': cas_extras,
-<<<<<<< HEAD
-            'netcdf': netcdf_extras,
-=======
             'handlers.netcdf': hdl_netcdf_extras,
             'netcdf': hdl_netcdf_extras,
->>>>>>> 0cb00f17
             'server': server_extras
       },
       test_suite="pydap.tests",
